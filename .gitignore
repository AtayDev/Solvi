# Ignore chroma db data
chroma_jabran/
<<<<<<< HEAD
.env
#Ignore all log files
*.log
=======
chroma_Ayoub/
.env
>>>>>>> 1826649e
<|MERGE_RESOLUTION|>--- conflicted
+++ resolved
@@ -1,10 +1,7 @@
 # Ignore chroma db data
 chroma_jabran/
-<<<<<<< HEAD
 .env
 #Ignore all log files
 *.log
-=======
 chroma_Ayoub/
-.env
->>>>>>> 1826649e
+.env